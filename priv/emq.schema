--- conflicted
+++ resolved
@@ -173,7 +173,6 @@
   {datatype, file}
 ]}.
 
-<<<<<<< HEAD
 {mapping, "log.syslog", "lager.handlers", [
   {default,  off},
   {datatype, flag}
@@ -194,8 +193,6 @@
   {datatype, {enum, [debug, info, notice, warning, error, critical, alert, emergency]}}
 ]}.
 
-=======
->>>>>>> 71eaf285
 {mapping, "log.error.redirect", "lager.error_logger_redirect", [
   {default, on},
   {datatype, flag},
@@ -237,8 +234,16 @@
       both -> [ConsoleHandler, ConsoleFileHandler];
       _ -> []
     end,
-
-    ConsoleHandlers ++ ErrorHandler
+   
+    SyslogHandler = case cuttlefish:conf_get("log.syslog", Conf) of
+      false -> [];
+      true  -> [{lager_syslog_backend,
+                  [cuttlefish:conf_get("log.syslog.identity", Conf),
+                   cuttlefish:conf_get("log.syslog.facility", Conf),
+                   cuttlefish:conf_get("log.syslog.level", Conf)]}]
+    end,
+
+    ConsoleHandlers ++ ErrorHandler ++ SyslogHandler
   end
 }.
 
